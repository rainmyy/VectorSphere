--- conflicted
+++ resolved
@@ -18,8 +18,8 @@
 /**
 * 解析数据，将数据解析成树形结构进行存储
  */
-func (f *File) Parser(objType int) error {
-	err := f.readFile()
+func (this *File) Parser(objType int) error {
+	err := this.readFile()
 	if err != nil {
 		return err
 	}
@@ -29,14 +29,14 @@
 // file size 1GB
 var defaultSize int64 = 1 << 30
 
-func (f *File) readFile() error {
-	fileName := f.fileAbs
+func (this *File) readFile() error {
+	fileName := this.fileAbs
 	fi, err := os.Open(fileName)
 	defer fi.Close()
 	if err != nil {
 		return err
 	}
-	fileSize := f.size
+	fileSize := this.size
 	if fileSize == 0 {
 		fiStat, err := fi.Stat()
 		if err != nil {
@@ -45,48 +45,36 @@
 		fileSize = fiStat.Size()
 	}
 	//if the file larger than 1GB,concurrently read and parse files
-<<<<<<< HEAD
-	if fileSize > defaultSize {
-		return f.readFileByConcurrent(fi)
-=======
 	if fileSize > defaultSize && this.dataType == DataType {
 		return this.readFileByConcurrent(fi)
->>>>>>> 4578dfb0
 	} else {
-		return f.readFileByGeneral(fi)
+		return this.readFileByGeneral(fi)
 	}
 }
 
-<<<<<<< HEAD
-func (f *File) readFileByGeneral(fileObj *os.File) error {
-=======
 func (this *File) readFileByGeneral(fileObj *os.File) error {
->>>>>>> 4578dfb0
 	if fileObj == nil {
 		return fmt.Errorf("file is nil")
 	}
 	r := bufio.NewReader(fileObj)
-	b := make([]byte, f.size)
+	b := make([]byte, this.size)
 	for {
 		_, err := r.Read(b)
 		if err != nil && err == io.EOF {
 			break
 		}
 	}
-	tree, err := parserDataFunc(f, b)
+	tree, err := parserDataFunc(this, b)
 	if err != nil {
 		return err
 	}
-	f.content = tree
+	this.content = tree
 	return nil
 }
 
 /**
 * 并发读取,所有字符串按行分割， 暂不支持多行关联行数据
  */
-<<<<<<< HEAD
-func (f *File) readFileByConcurrent(fileObj *os.File) error {
-=======
 func (this *File) readFileByConcurrent(fileObj *os.File) error {
 	liensPool := sync.Pool{New: func() interface{} {
 		lines := make([]byte, 500*1024)
@@ -127,7 +115,6 @@
 	}
 
 	wg.Wait()
->>>>>>> 4578dfb0
 	return nil
 }
 
@@ -178,7 +165,6 @@
  */
 func parserDataFunc(file *File, data []byte) ([]*TreeStruct, error) {
 	var objType = file.GetDataType()
-
 	switch objType {
 	case IniType:
 		return ParserIniContent(data)
